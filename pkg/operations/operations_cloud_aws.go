--- conflicted
+++ resolved
@@ -107,15 +107,9 @@
 		}
 		return &logs, nil
 	case cloudServiceType, cloudTaskType:
-<<<<<<< HEAD
 		// Both Services and Tasks track a log group, which we can directly query for logs.  These logs are only
 		// populated by user code within containers, so we can safely project these logs back unmodified.
-		urn := ops.component.state.URN
-=======
-		// Both Services and Tasks track a log group, which we can directly query for logs.  These logs are only populated by user
-		// code within containers, so we can safely project these logs back unmodified.
 		urn := state.URN
->>>>>>> e8bdb5e6
 		name := string(urn.Name())
 		logGroup := ops.component.GetChild(awsLogGroupTypeName, name+"-task-logs")
 		rawLogs, err := logGroup.OperationsProvider(ops.config).GetLogs(query)
