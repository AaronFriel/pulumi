--- conflicted
+++ resolved
@@ -201,11 +201,7 @@
 // Walk enumerates all steps in the plan, calling out to the provided action at each step.  It returns four things: the
 // resulting Snapshot, no matter whether an error occurs or not; an error, if something went wrong; the step that
 // failed, if the error is non-nil; and finally the state of the resource modified in the failing step.
-<<<<<<< HEAD
-func (res *planResult) Walk(cancelCtx *Context, events deploy.Events, preview bool) *result.Result {
-=======
-func (planResult *planResult) Walk(cancelCtx *Context, events deploy.Events, preview bool) error {
->>>>>>> 55360737
+func (planResult *planResult) Walk(cancelCtx *Context, events deploy.Events, preview bool) *result.Result {
 	ctx, cancelFunc := context.WithCancel(context.Background())
 
 	done := make(chan bool)
@@ -218,11 +214,7 @@
 			RefreshOnly:       planResult.Options.isRefresh,
 			TrustDependencies: planResult.Options.trustDependencies,
 		}
-<<<<<<< HEAD
-		walkResult = res.Plan.Execute(ctx, opts, preview)
-=======
-		err = planResult.Plan.Execute(ctx, opts, preview)
->>>>>>> 55360737
+		walkResult = planResult.Plan.Execute(ctx, opts, preview)
 		close(done)
 	}()
 
@@ -251,26 +243,17 @@
 }
 
 // printPlan prints the plan's result to the plan's Options.Events stream.
-<<<<<<< HEAD
 func printPlan(ctx *Context, planResult *planResult, dryRun bool) (ResourceChanges, *result.Result) {
-=======
-func printPlan(ctx *Context, planResult *planResult, dryRun bool) (ResourceChanges, error) {
->>>>>>> 55360737
 	planResult.Options.Events.preludeEvent(dryRun, planResult.Ctx.Update.GetTarget().Config)
 
 	// Walk the plan's steps and and pretty-print them out.
 	actions := newPlanActions(planResult.Options)
-<<<<<<< HEAD
 	if res := planResult.Walk(ctx, actions, true); res != nil {
 		if res.Error() == nil {
 			return nil, res
 		}
 
 		return nil, result.Error("an error occurred while advancing the preview")
-=======
-	if err := planResult.Walk(ctx, actions, true); err != nil {
-		return nil, errors.New("an error occurred while advancing the preview")
->>>>>>> 55360737
 	}
 
 	// Emit an event with a summary of operation counts.
