--- conflicted
+++ resolved
@@ -361,15 +361,9 @@
 	close(displayEvents)
 
 	// Save update results.
-<<<<<<< HEAD
-	backendResult := backend.SucceededResult
-	if updateRes != nil {
-		backendResult = backend.FailedResult
-=======
 	backendUpdateResult := backend.SucceededResult
 	if updateErr != nil {
 		backendUpdateResult = backend.FailedResult
->>>>>>> 55360737
 	}
 	info := backend.UpdateInfo{
 		Kind:        kind,
@@ -377,11 +371,7 @@
 		Message:     op.M.Message,
 		Environment: op.M.Environment,
 		Config:      update.GetTarget().Config,
-<<<<<<< HEAD
-		Result:      backendResult,
-=======
 		Result:      backendUpdateResult,
->>>>>>> 55360737
 		EndTime:     end,
 		// IDEA: it would be nice to populate the *Deployment, so that addToHistory below doesn't need to
 		//     rudely assume it knows where the checkpoint file is on disk as it makes a copy of it.  This isn't
