--- conflicted
+++ resolved
@@ -65,15 +65,11 @@
 	return backend.RemoveStack(ctx, s, force)
 }
 
-<<<<<<< HEAD
-func (s *localStack) Preview(ctx context.Context, op backend.UpdateOperation) (engine.ResourceChanges, *result.Result) {
-=======
 func (s *localStack) Rename(ctx context.Context, newName tokens.QName) error {
 	return backend.RenameStack(ctx, s, newName)
 }
 
-func (s *localStack) Preview(ctx context.Context, op backend.UpdateOperation) (engine.ResourceChanges, error) {
->>>>>>> 1b096c1b
+func (s *localStack) Preview(ctx context.Context, op backend.UpdateOperation) (engine.ResourceChanges, *result.Result) {
 	return backend.PreviewStack(ctx, s, op)
 }
 
