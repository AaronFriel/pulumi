--- conflicted
+++ resolved
@@ -98,23 +98,13 @@
 				Opts:   opts,
 				Scopes: cancellationScopes,
 			})
-<<<<<<< HEAD
 
 			if res != nil {
 				return PrintEngineResult(res)
 			}
 
 			if expectNop && changes != nil && changes.HasChanges() {
-				return errors.New("error: no changes were expected but changes were proposed")
-=======
-			switch {
-			case err != nil:
-				return PrintEngineError(err)
-			case expectNop && changes != nil && changes.HasChanges():
 				return result.FromError(errors.New("error: no changes were expected but changes were proposed"))
-			default:
-				return nil
->>>>>>> 1b096c1b
 			}
 
 			return nil
