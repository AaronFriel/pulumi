--- conflicted
+++ resolved
@@ -1,6 +1,6 @@
 // Copyright 2016-2017, Pulumi Corporation.  All rights reserved.
 
-import { registerResource } from "./runtime/resource";
+import { completeResource, registerResource } from "./runtime/resource";
 import { getRootResource } from "./runtime/settings";
 
 export type ID = string;  // a provider-assigned ID.
@@ -36,25 +36,15 @@
             throw new Error("Missing resource name argument (for URN creation)");
         }
 
-<<<<<<< HEAD
         // If there wasn't an explicit parent, and a root resource exists, parent to that.
         if (!parent) {
             parent = getRootResource();
-=======
-        // If there wasn't an explicit parent, and a root stack exists, parent to that.
-        if (!parent) {
-            parent = runtime.getRootPulumiStack();
->>>>>>> 7e48e872
         }
 
         // Now kick off the resource registration.  If we are actually performing a deployment, this resource's
         // properties will be resolved asynchronously after the operation completes, so that dependent computations
         // resolve normally.  If we are just planning, on the other hand, values will never resolve.
-<<<<<<< HEAD
         registerResource(this, t, name, custom, props, parent, dependsOn);
-=======
-        runtime.registerResource(this, t, name, custom, props, parent, dependsOn);
->>>>>>> 7e48e872
     }
 }
 
@@ -85,13 +75,10 @@
      */
     constructor(t: string, name: string, props?: ComputedValues, parent?: Resource, dependsOn?: Resource[]) {
         super(t, name, true, props, parent, dependsOn);
-<<<<<<< HEAD
-=======
 
         // Unlike components, a custom resource is done as soon as its registration has happened; automatically
         // finish registering custom resource state so that subclasses don't need to do so.
-        runtime.completeResource(this);
->>>>>>> 7e48e872
+        completeResource(this);
     }
 }
 
@@ -116,23 +103,10 @@
         super(t, name, false, props, parent, dependsOn);
     }
 
-<<<<<<< HEAD
-    // recordOutput sets a property named key to the value val in this component's output properties.
-    protected recordOutput(key: string, val: ComputedValue<any>): void {
-        // TODO[pulumi/pulumi#340]: communicate outputs back to the engine via RPC so that it can record them
-        //     inside of the resulting checkpoint file.
-    }
-
-    // recordOutputs sets all object keys and values from obj as properties in this component's output properties.
-    protected recordOutputs(obj: ComputedValues): void {
-        // TODO[pulumi/pulumi#340]: communicate outputs back to the engine via RPC so that it can record them
-        //     inside of the resulting checkpoint file.
-=======
     // complete finishes the initialization of this resource, with an optional bag of extra output state.  All
     // component subclasses *must* call this when done, otherwise they will not be present in the checkpoint file.
     protected complete(extras?: ComputedValues): void {
-        runtime.completeResource(this, extras);
->>>>>>> 7e48e872
+        completeResource(this, extras);
     }
 }
 
